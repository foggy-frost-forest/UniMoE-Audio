
<!-- <p align="center">
    <img src="https://s21.ax1x.com/2024/05/14/pkmtDSS.png" width="250" style="margin-bottom: 0.2;"/>
<p> -->
<!-- <h2 align="center"> <a href="https://github.com/HITsz-TMG/UMOE-Scaling-Unified-Multimodal-LLMs/">Uni-MoE: Scaling Unified Multimodal LLMs with Mixture of Experts</a></h2> -->
<!-- <h5 align="center"> If you appreciate our project, please consider giving us a star ⭐ on GitHub to stay updated with the latest developments.  </h2>

<h4 align="center"> -->

# Welcome to the repo of **UniMOE Audio**!

### UniMoE Audio is an end-to-end large audio model for unified multimodal audio generation

<!-- [![🤗Hugging Face](https://img.shields.io/badge/🤗Hugging_Face-Uni_MoE-yellow)](https://huggingface.co/foggyforest/UniMoE-Audio-preview)
[![Project Page](https://img.shields.io/badge/Project_Page-Uni_MoE-blue)]()
[![Demo](https://img.shields.io/badge/Demo-Local-orange)]() 
[![Paper](https://img.shields.io/badge/Paper-arxiv-yellow)]() -->


## News

- [9/10] 🔥 We released **UniMoE_Audio-preview**. Check out the [paper]() and [demo]().


## Performance show

<!-- 🎵 **[🌐 Online Preview with Video Player](docs/music.html)** - Click to play MP4 files directly in your browser -->

| Prompt | Audio |
|:--:|:--:|
| This song contains several drum hits and percussive instruments playing a fast paced rhythm that motivates dancing along. An e-bass is bringing the low end supporting the drums. Cuatro guitars are strumming chords as a rhythmic addition. Trumpets are playing a loud and catchy melody. Some of the musical elements are slightly panned to the left and right side of the speakers. This song may be playing at a cheerful event. | <audio controls width="400" height="50"> <source src="https://github.com/foggy-frost-forest/UniMoE-Audio/raw/main/assets/audios/demo_1.mp3" type="audio/mpeg"> demo 1</audio> |
| This song contains a digital drum playing a simple pattern with a kick and a snare sound. Synthesizers are playing a repeating melody in the higher register. Another synth sound is playing a more aggressive lead sound with a countermelody. A string sample is being used to create a short hit. This song may be playing during a car ride. |<audio controls width="400" height="50"><source src="https://github.com/foggy-frost-forest/UniMoE-Audio/raw/main/assets/audios/demo_2.mp3" type="audio/mpeg"> demo 2</audio> |
| This is a four on the floor style of production. The song is a drum and bass type of song with a bright and fuzzy synth to add a melodic element. The first part of the song feels suspenseful. | <audio controls width="400" height="50"> <source src="https://github.com/foggy-frost-forest/UniMoE-Audio/raw/main/assets/audios/demo_3.mp3" type="audio/mpeg"> demo 3</audio>|
| This is a rock music piece. There is a medium-to-high pitched electric guitar solo at the forefront. In the melodic background, a keyboard and a bass guitar repeating the same pattern can be heard. The acoustic drums are playing a loud and slightly fast-paced rock drum beat. There is a rebellious atmosphere to this piece. It can be used in the soundtrack of a teenage drama or a crime shootout audio game. | <audio controls width="400" height="50"> <source src="https://github.com/foggy-frost-forest/UniMoE-Audio/raw/main/assets/audios/demo_4.mp3" type="audio/mpeg"> demo 4</audio> |
|||

<<<<<<< HEAD
=======
https://github.com/user-attachments/assets/cbca3cd2-a8fd-4bb1-aa23-5b3b315eb193

https://github.com/user-attachments/assets/e1221ecf-7ebe-4b3e-804a-3b3c0daed611

https://github.com/user-attachments/assets/b46f57e7-d7be-4df0-9a5d-9dcda8469634

https://github.com/user-attachments/assets/f7ef42aa-2729-48b8-a373-92d8d0f3d681

>>>>>>> 6e2eee6a
## Structure

We introduce the Mix-of-ALL architecture—an end-to-end universal audio generation model capable of unified multimodal audio synthesis. The system incorporates several key innovations:

- Adaptive Computation Allocation: A routing mechanism dynamically selects the number of activated experts based on the uncertainty estimated per audio frame, enabling computation that adapts to varying information density and prediction difficulty.
- Multi-Granularity Expert Design: We deploy both dynamic and static experts. Dynamic experts are activated on-demand for task-specific processing, while static experts remain consistently active for general computation, achieving an optimal balance between performance and efficiency.
- Mixture-of-Attention Architecture: By introducing dynamic activation strategies into the attention modules, the model selectively activates attention heads, significantly expanding the parameter activation space and unlocking greater potential.

Together, these advances form a powerful and efficient framework for high-quality, flexible audio generation across multiple modalities. The model architecture and training pipeline are shown in the figures below:
|   |   |
|:--:|:--:|
| <img src="assets/UniMoE_Audio_model.png" width="95%"/> | <img src="assets/UniMoE_Audio_training.png" width="95%"/> |
| UniMoE Audio Model Architecture | UniMoE Audio Training Pipeline |

## Installation
The following instructions are for Linux installation.

### 1. Clone this repository and navigate to the UniMoE Audio folder
```bash
git clone https://github.com/foggy-frost-forest/UniMoE-Audio.git
cd UniMoE-Audio 
```

### 2. Set up environment
We recommend using conda to install the environment.
```bash
conda env create -f configs/enviroment.yml      # add -n for your name
conda activate unimoe-audio                     # default name
```
then install the torch packages
  ```bash
   # Use the official index
   pip install torch==2.1.1 torchvision==0.16.1 torchaudio==2.1.1 --index-url https://download.pytorch.org/whl/cu121
   
   # Use Tsinghua mirror source
   pip install torch==2.1.1 torchvision==0.16.1 torchaudio==2.1.1 -i https://pypi.tuna.tsinghua.edu.cn/simple/ --extra-index-url https://download.pytorch.org/whl/cu121
   
   # Use Alibaba Cloud mirror source
   pip install torch==2.1.1 torchvision==0.16.1 torchaudio==2.1.1 -i https://mirrors.aliyun.com/pypi/simple/ --extra-index-url https://download.pytorch.org/whl/cu121
   ```
## UniMoE Audio Weights
All weights should be downloaded to ensure use.
After downloading all of them, organize the weights as follows in './models/UniMoE_Audio-preview' folder:
```
models
└── UniMoE_Audio-preview
    ├── model-00001-of-00003.safetensors
    ├── model-00002-of-00003.safetensors
    └── model-00003-of-00003.safetensors
```

## How to infer and deploy your demo

### 1.Make sure that all the weights are downloaded and the running environment is set correctly.

### 2.Run inference scripts:

`inference.py`: Simplified inference function for quick single-task calls.
```bash
conda activate unimoe-audio
# Music Generating
python examples/inference.py --task text_to_music --input "Caption about music" --output ./music_output --model /path/to/your/model

# Voice Cloning / TTS
python examples/inference.py --task text_to_speech --input "Input text" --ref-audio ref.mp3 --ref-text "Reference text" --output ./speech_output --model /path/to/your/model
```

`inference_framework.py`: Complete batch processing framework with configuration files.
```bash
cd path/to/UniMoE-Audio/examples
conda activate unimoe-audio
python inference_framework.py --config config.json --tasks tasks.json --output-results results.json
```
Details can be found in the [examples/README.md](examples/README.md)

### To launch the online demo, run the following command:
```bash
python web_demo.py --model ./models/UniMoE_Audio-preview
```

<!-- ## How to evaluate on datasets
Evaluate the model on the datasets using the following command:
```bash

``` --><|MERGE_RESOLUTION|>--- conflicted
+++ resolved
@@ -34,8 +34,6 @@
 | This is a rock music piece. There is a medium-to-high pitched electric guitar solo at the forefront. In the melodic background, a keyboard and a bass guitar repeating the same pattern can be heard. The acoustic drums are playing a loud and slightly fast-paced rock drum beat. There is a rebellious atmosphere to this piece. It can be used in the soundtrack of a teenage drama or a crime shootout audio game. | <audio controls width="400" height="50"> <source src="https://github.com/foggy-frost-forest/UniMoE-Audio/raw/main/assets/audios/demo_4.mp3" type="audio/mpeg"> demo 4</audio> |
 |||
 
-<<<<<<< HEAD
-=======
 https://github.com/user-attachments/assets/cbca3cd2-a8fd-4bb1-aa23-5b3b315eb193
 
 https://github.com/user-attachments/assets/e1221ecf-7ebe-4b3e-804a-3b3c0daed611
@@ -44,7 +42,6 @@
 
 https://github.com/user-attachments/assets/f7ef42aa-2729-48b8-a373-92d8d0f3d681
 
->>>>>>> 6e2eee6a
 ## Structure
 
 We introduce the Mix-of-ALL architecture—an end-to-end universal audio generation model capable of unified multimodal audio synthesis. The system incorporates several key innovations:
